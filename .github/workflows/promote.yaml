--- conflicted
+++ resolved
@@ -34,11 +34,7 @@
             echo "promote-to=stable" >> ${GITHUB_ENV}
           fi
       - name: Promote Charm
-<<<<<<< HEAD
         uses: canonical/charming-actions/release-charm@2.2.2
-=======
-        uses: canonical/charming-actions/release-charm@latest
->>>>>>> 567754d7
         with:
           credentials: ${{ secrets.CHARMCRAFT_AUTH }}
           github-token: ${{ secrets.GITHUB_TOKEN }}
