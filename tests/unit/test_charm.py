# Copyright 2021 Canonical Ltd.
# See LICENSE file for licensing details.

import pathlib
import tempfile
import unittest
from unittest.mock import Mock, call, patch

from ops import testing
from ops.model import ActiveStatus, BlockedStatus, MaintenanceStatus, WaitingStatus

from charm import MagmaAccessGatewayOperatorCharm, install_file

<<<<<<< HEAD
testing.SIMULATE_CAN_CONNECT = True  # type: ignore[attr-defined]

=======
>>>>>>> 567754d7

class TestMagmaAccessGatewayOperatorCharm(unittest.TestCase):
    def setUp(self):
        self.harness = testing.Harness(MagmaAccessGatewayOperatorCharm)
        self.addCleanup(self.harness.cleanup)
        self.harness.begin()
        self.charm = self.harness.charm

    @patch("subprocess.run")
    def test_given_no_config_provided_when_install_then_snap_is_installed_and_status_is_blocked(
        self, patch_subprocess_run
    ):
        event = Mock()
        patch_subprocess_run.side_effect = [Mock(returncode=1), Mock(returncode=0)]
        with self.assertLogs() as captured:
            self.charm._on_install(event=event)

        patch_subprocess_run.assert_has_calls(
            [
                call(["systemctl", "is-enabled", "magma@magmad"], stdout=-1),
                call(
                    ["snap", "install", "magma-access-gateway", "--classic", "--edge"], stdout=-1
                ),
            ]
        )
        self.assertEqual(
            self.charm.unit.status,
            BlockedStatus("Configuration is invalid. Check logs for details"),
        )
        self.assertEqual("sgi interface name is required", captured.records[0].getMessage())
        self.assertEqual("s1 interface name is required", captured.records[1].getMessage())

    @patch("subprocess.run")
    def test_given_skip_networking_config_provided_when_install_then_snap_is_installed_and_status_is_maintenance(  # noqa: E501
        self, patch_subprocess_run
    ):
        event = Mock()
        patch_subprocess_run.side_effect = [
            Mock(returncode=1),
            Mock(returncode=0),
            Mock(returncode=0),
            Mock(returncode=0),
            Mock(returncode=0),
        ]
        self.harness.update_config({"skip-networking": True})
        self.charm._on_install(event=event)

        patch_subprocess_run.assert_has_calls(
            [
                call(["systemctl", "is-enabled", "magma@magmad"], stdout=-1),
                call(
                    ["snap", "install", "magma-access-gateway", "--classic", "--edge"], stdout=-1
                ),
                call(
                    ["magma-access-gateway.install", "--no-reboot", "--skip-networking"],
                    stdout=-1,
                ),
                call(["shutdown", "--reboot", "+1"], stdout=-1),
                call(["systemctl", "is-enabled", "magma@magmad"], stdout=-1),
            ]
        )

        self.assertEqual(
            self.charm.unit.status,
            MaintenanceStatus("Rebooting to apply changes"),
        )

    @patch("subprocess.run")
    def test_given_skip_networking_config_provided_when_update_config_fails_then_status_is_blocked(  # noqa: E501
        self, patch_subprocess_run
    ):
        patch_subprocess_run.side_effect = [
            Mock(returncode=1),
            Mock(returncode=0),
            Mock(returncode=1),
        ]
        self.harness.update_config({"skip-networking": True})

        patch_subprocess_run.assert_has_calls(
            [
                call(["systemctl", "is-enabled", "magma@magmad"], stdout=-1),
                call(
                    ["snap", "install", "magma-access-gateway", "--classic", "--edge"], stdout=-1
                ),
                call(
                    ["magma-access-gateway.install", "--no-reboot", "--skip-networking"],
                    stdout=-1,
                ),
            ]
        )
        self.assertEqual(
            self.charm.unit.status,
            BlockedStatus("Installation script failed. See logs for details"),
        )

    @patch("subprocess.run")
    @patch("netifaces.interfaces")
    def test_given_invalid_interfaces_config_when_install_then_status_is_blocked(
        self, patch_interfaces, patch_subprocess_run
    ):
        event = Mock()
        patch_interfaces.return_value = ["enp0s1", "enp0s2"]
        self.harness.update_config({"sgi": "nosuchinterface", "s1": "bananaphone"})
        with self.assertLogs() as captured:
            self.charm._on_install(event=event)

        self.assertEqual(
            self.charm.unit.status,
            BlockedStatus("Configuration is invalid. Check logs for details"),
        )
        self.assertEqual("nosuchinterface interface not found", captured.records[0].getMessage())
        self.assertEqual("bananaphone interface not found", captured.records[1].getMessage())

    @patch("subprocess.run")
    @patch("netifaces.interfaces")
    def test_given_sgi_ipv4_address_and_no_gateway_in_config_when_install_then_status_is_blocked(
        self,
        patch_interfaces,
        patch_subprocess_run,
    ):
        event = Mock()
        patch_interfaces.return_value = ["enp0s1", "enp0s2"]
        self.harness.update_config({"sgi": "enp0s1", "s1": "enp0s2"})
        self.harness.update_config(
            {
                "sgi-ipv4-address": "10.0.0.2/24",
            }
        )
        with self.assertLogs() as captured:
            self.charm._on_install(event=event)

        self.assertEqual(
            self.charm.unit.status,
            BlockedStatus("Configuration is invalid. Check logs for details"),
        )
        self.assertEqual(
            "Both IPv4 address and gateway required for interface sgi",
            captured.records[0].getMessage(),
        )

    @patch("subprocess.run")
    @patch("netifaces.interfaces")
    def test_given_sgi_ipv4_gateway_and_no_address_in_config_when_install_then_status_is_blocked(
        self,
        patch_interfaces,
        patch_subprocess_run,
    ):
        event = Mock()
        patch_interfaces.return_value = ["enp0s1", "enp0s2"]
        self.harness.update_config({"sgi": "enp0s1", "s1": "enp0s2"})
        self.harness.update_config(
            {
                "sgi-ipv4-gateway": "10.0.0.1",
            }
        )
        with self.assertLogs() as captured:
            self.charm._on_install(event=event)

        self.assertEqual(
            self.charm.unit.status,
            BlockedStatus("Configuration is invalid. Check logs for details"),
        )
        self.assertEqual(
            "Both IPv4 address and gateway required for interface sgi",
            captured.records[0].getMessage(),
        )

    @patch("subprocess.run")
    @patch("netifaces.interfaces")
    def test_given_sgi_ipv6_address_and_no_gateway_in_config_when_install_then_status_is_blocked(
        self,
        patch_interfaces,
        patch_subprocess_run,
    ):
        event = Mock()
        patch_interfaces.return_value = ["enp0s1", "enp0s2"]
        self.harness.update_config({"sgi": "enp0s1", "s1": "enp0s2"})
        self.harness.update_config(
            {
                "sgi-ipv6-address": "2001:0db8:85a3:0000:0000:8a2e:0370:7334/64",
            }
        )
        with self.assertLogs() as captured:
            self.charm._on_install(event=event)

        self.assertEqual(
            self.charm.unit.status,
            BlockedStatus("Configuration is invalid. Check logs for details"),
        )
        self.assertEqual(
            "Both IPv6 address and gateway required for interface sgi",
            captured.records[0].getMessage(),
        )

    @patch("subprocess.run")
    @patch("netifaces.interfaces")
    def test_given_sgi_ipv6_gateway_and_no_address_in_config_when_install_then_status_is_blocked(
        self,
        patch_interfaces,
        patch_subprocess_run,
    ):
        event = Mock()
        patch_interfaces.return_value = ["enp0s1", "enp0s2"]
        self.harness.update_config({"sgi": "enp0s1", "s1": "enp0s2"})
        self.harness.update_config(
            {
                "sgi-ipv6-gateway": "2001:0db8:85a3:0000:0000:8a2e:0370:7331",
            }
        )
        with self.assertLogs() as captured:
            self.charm._on_install(event=event)

        self.assertEqual(
            self.charm.unit.status,
            BlockedStatus("Configuration is invalid. Check logs for details"),
        )
        self.assertEqual(
            "Both IPv6 address and gateway required for interface sgi",
            captured.records[0].getMessage(),
        )

    @patch("subprocess.run")
    @patch("netifaces.interfaces")
    def test_given_only_ipv6_sgi_config_when_install_then_status_is_blocked(
        self,
        patch_interfaces,
        patch_subprocess_run,
    ):
        event = Mock()
        patch_interfaces.return_value = ["enp0s1", "enp0s2"]
        self.harness.update_config({"sgi": "enp0s1", "s1": "enp0s2"})
        self.harness.update_config(
            {
                "sgi-ipv6-address": "2001:0db8:85a3:0000:0000:8a2e:0370:7334/64",
                "sgi-ipv6-gateway": "2001:0db8:85a3:0000:0000:8a2e:0370:7331",
            }
        )
        with self.assertLogs() as captured:
            self.charm._on_install(event=event)

        self.assertEqual(
            self.charm.unit.status,
            BlockedStatus("Configuration is invalid. Check logs for details"),
        )
        self.assertEqual(
            "Pure IPv6 configuration is not supported for interface sgi",
            captured.records[0].getMessage(),
        )

    @patch("subprocess.run")
    @patch("netifaces.interfaces")
    def test_given_invalid_sgi_ipv4_address_config_when_install_then_status_is_blocked(
        self,
        patch_interfaces,
        patch_subprocess_run,
    ):
        event = Mock()
        patch_interfaces.return_value = ["enp0s1", "enp0s2"]
        self.harness.update_config({"sgi": "enp0s1", "s1": "enp0s2"})
        self.harness.update_config(
            {
                "sgi-ipv4-address": "invalidip",
                "sgi-ipv4-gateway": "10.0.0.1",
            }
        )
        with self.assertLogs() as captured:
            self.charm._on_install(event=event)

        self.assertEqual(
            self.charm.unit.status,
            BlockedStatus("Configuration is invalid. Check logs for details"),
        )
        self.assertEqual(
            "Invalid IPv4 address and netmask for interface sgi",
            captured.records[0].getMessage(),
        )

    @patch("subprocess.run")
    @patch("netifaces.interfaces")
    def test_given_sgi_ipv4_address_missing_netmask_config_when_install_then_status_is_blocked(
        self,
        patch_interfaces,
        patch_subprocess_run,
    ):
        event = Mock()
        patch_interfaces.return_value = ["enp0s1", "enp0s2"]
        self.harness.update_config({"sgi": "enp0s1", "s1": "enp0s2"})
        self.harness.update_config(
            {
                "sgi-ipv4-address": "10.0.0.2",
                "sgi-ipv4-gateway": "10.0.0.1",
            }
        )
        with self.assertLogs() as captured:
            self.charm._on_install(event=event)

        self.assertEqual(
            self.charm.unit.status,
            BlockedStatus("Configuration is invalid. Check logs for details"),
        )
        self.assertEqual(
            "Invalid IPv4 address and netmask for interface sgi",
            captured.records[0].getMessage(),
        )

    @patch("subprocess.run")
    @patch("netifaces.interfaces")
    def test_given_invalid_sgi_ipv4_gateway_config_when_install_then_status_is_blocked(
        self,
        patch_interfaces,
        patch_subprocess_run,
    ):
        event = Mock()
        patch_interfaces.return_value = ["enp0s1", "enp0s2"]
        self.harness.update_config({"sgi": "enp0s1", "s1": "enp0s2"})
        self.harness.update_config(
            {
                "sgi-ipv4-address": "10.0.0.2/24",
                "sgi-ipv4-gateway": "not a gateway",
            }
        )
        with self.assertLogs() as captured:
            self.charm._on_install(event=event)

        self.assertEqual(
            self.charm.unit.status,
            BlockedStatus("Configuration is invalid. Check logs for details"),
        )
        self.assertEqual(
            "Invalid IPv4 gateway for interface sgi",
            captured.records[0].getMessage(),
        )

    @patch("subprocess.run")
    @patch("netifaces.interfaces")
    def test_given_invalid_sgi_ipv6_address_config_when_install_then_status_is_blocked(
        self,
        patch_interfaces,
        patch_subprocess_run,
    ):
        event = Mock()
        patch_interfaces.return_value = ["enp0s1", "enp0s2"]
        self.harness.update_config({"sgi": "enp0s1", "s1": "enp0s2"})
        self.harness.update_config(
            {
                "sgi-ipv4-address": "10.0.0.2/24",
                "sgi-ipv4-gateway": "10.0.0.1",
            }
        )
        self.harness.update_config(
            {
                "sgi-ipv6-address": "not ipv6",
                "sgi-ipv6-gateway": "2001:0db8:85a3:0000:0000:8a2e:0370:7331",
            }
        )
        with self.assertLogs() as captured:
            self.charm._on_install(event=event)

        self.assertEqual(
            self.charm.unit.status,
            BlockedStatus("Configuration is invalid. Check logs for details"),
        )
        self.assertEqual(
            "Invalid IPv6 address and netmask for interface sgi",
            captured.records[0].getMessage(),
        )

    @patch("subprocess.run")
    @patch("netifaces.interfaces")
    def test_given_sgi_ipv6_address_missing_netmask_config_when_install_then_status_is_blocked(
        self,
        patch_interfaces,
        patch_subprocess_run,
    ):
        event = Mock()
        patch_interfaces.return_value = ["enp0s1", "enp0s2"]
        self.harness.update_config({"sgi": "enp0s1", "s1": "enp0s2"})
        self.harness.update_config(
            {
                "sgi-ipv4-address": "10.0.0.2/24",
                "sgi-ipv4-gateway": "10.0.0.1",
            }
        )
        self.harness.update_config(
            {
                "sgi-ipv6-address": "2001:0db8:85a3:0000:0000:8a2e:0370:7332",
                "sgi-ipv6-gateway": "2001:0db8:85a3:0000:0000:8a2e:0370:7331",
            }
        )
        with self.assertLogs() as captured:
            self.charm._on_install(event=event)

        self.assertEqual(
            self.charm.unit.status,
            BlockedStatus("Configuration is invalid. Check logs for details"),
        )
        self.assertEqual(
            "Invalid IPv6 address and netmask for interface sgi",
            captured.records[0].getMessage(),
        )

    @patch("subprocess.run")
    @patch("netifaces.interfaces")
    def test_given_invalid_sgi_ipv6_gateway_config_when_install_then_status_is_blocked(
        self,
        patch_interfaces,
        patch_subprocess_run,
    ):
        event = Mock()
        patch_interfaces.return_value = ["enp0s1", "enp0s2"]
        self.harness.update_config({"sgi": "enp0s1", "s1": "enp0s2"})
        self.harness.update_config(
            {
                "sgi-ipv4-address": "10.0.0.2/24",
                "sgi-ipv4-gateway": "10.0.0.1",
            }
        )
        self.harness.update_config(
            {
                "sgi-ipv6-address": "2001:0db8:85a3:0000:0000:8a2e:0370:7334/64",
                "sgi-ipv6-gateway": "not a gateway",
            }
        )
        with self.assertLogs() as captured:
            self.charm._on_install(event=event)

        self.assertEqual(
            self.charm.unit.status,
            BlockedStatus("Configuration is invalid. Check logs for details"),
        )
        self.assertEqual(
            "Invalid IPv6 gateway for interface sgi",
            captured.records[0].getMessage(),
        )

    @patch("subprocess.run")
    @patch("netifaces.interfaces")
    def test_given_only_ipv6_s1_config_when_install_then_status_is_blocked(
        self,
        patch_interfaces,
        patch_subprocess_run,
    ):
        event = Mock()
        patch_interfaces.return_value = ["enp0s1", "enp0s2"]
        self.harness.update_config({"sgi": "enp0s1", "s1": "enp0s2"})
        self.harness.update_config(
            {
                "s1-ipv6-address": "2001:0db8:85a3:0000:0000:8a2e:0370:7334/64",
            }
        )
        with self.assertLogs() as captured:
            self.charm._on_install(event=event)

        self.assertEqual(
            self.charm.unit.status,
            BlockedStatus("Configuration is invalid. Check logs for details"),
        )
        self.assertEqual(
            "Pure IPv6 configuration is not supported for interface s1",
            captured.records[0].getMessage(),
        )

    @patch("subprocess.run")
    @patch("netifaces.interfaces")
    def test_given_invalid_s1_ipv4_address_config_when_install_then_status_is_blocked(
        self,
        patch_interfaces,
        patch_subprocess_run,
    ):
        event = Mock()
        patch_interfaces.return_value = ["enp0s1", "enp0s2"]
        self.harness.update_config({"sgi": "enp0s1", "s1": "enp0s2"})
        self.harness.update_config(
            {
                "s1-ipv4-address": "invalidip",
            }
        )
        with self.assertLogs() as captured:
            self.charm._on_install(event=event)

        self.assertEqual(
            self.charm.unit.status,
            BlockedStatus("Configuration is invalid. Check logs for details"),
        )
        self.assertEqual(
            "Invalid IPv4 address and netmask for interface s1",
            captured.records[0].getMessage(),
        )

    @patch("subprocess.run")
    @patch("netifaces.interfaces")
    def test_given_invalid_s1_ipv6_address_config_when_install_then_status_is_blocked(
        self,
        patch_interfaces,
        patch_subprocess_run,
    ):
        event = Mock()
        patch_interfaces.return_value = ["enp0s1", "enp0s2"]
        self.harness.update_config({"sgi": "enp0s1", "s1": "enp0s2"})
        self.harness.update_config(
            {
                "s1-ipv4-address": "10.0.0.2/24",
            }
        )
        self.harness.update_config(
            {
                "s1-ipv6-address": "not ipv6",
            }
        )
        with self.assertLogs() as captured:
            self.charm._on_install(event=event)

        self.assertEqual(
            self.charm.unit.status,
            BlockedStatus("Configuration is invalid. Check logs for details"),
        )
        self.assertEqual(
            "Invalid IPv6 address and netmask for interface s1",
            captured.records[0].getMessage(),
        )

    @patch("subprocess.run")
    @patch("netifaces.interfaces")
    def test_given_invalid_dns_config_when_install_then_status_is_blocked(
        self,
        patch_interfaces,
        patch_subprocess_run,
    ):
        event = Mock()
        patch_interfaces.return_value = ["enp0s1", "enp0s2"]
        self.harness.update_config({"sgi": "enp0s1", "s1": "enp0s2"})
        self.harness.update_config(
            {
                "dns": "notjson",
            }
        )
        with self.assertLogs() as captured:
            self.charm._on_install(event=event)

        self.assertEqual(
            self.charm.unit.status,
            BlockedStatus("Configuration is invalid. Check logs for details"),
        )
        self.assertEqual(
            "Invalid DNS configuration",
            captured.records[0].getMessage(),
        )

    @patch("subprocess.run")
    @patch("netifaces.interfaces")
    def test_given_dns_config_not_list_when_install_then_status_is_blocked(
        self,
        patch_interfaces,
        patch_subprocess_run,
    ):
        event = Mock()
        patch_interfaces.return_value = ["enp0s1", "enp0s2"]
        self.harness.update_config({"sgi": "enp0s1", "s1": "enp0s2"})
        self.harness.update_config(
            {
                "dns": '{"dns": "8.8.8.8"}',
            }
        )
        with self.assertLogs() as captured:
            self.charm._on_install(event=event)

        self.assertEqual(
            self.charm.unit.status,
            BlockedStatus("Configuration is invalid. Check logs for details"),
        )
        self.assertEqual(
            "Invalid DNS configuration",
            captured.records[0].getMessage(),
        )

    @patch("subprocess.run")
    @patch("netifaces.interfaces")
    def test_given_dns_config_contains_non_ip_when_install_then_status_is_blocked(
        self,
        patch_interfaces,
        patch_subprocess_run,
    ):
        event = Mock()
        patch_interfaces.return_value = ["enp0s1", "enp0s2"]
        self.harness.update_config({"sgi": "enp0s1", "s1": "enp0s2"})
        self.harness.update_config(
            {
                "dns": '["8.8.8.8", "dns1.example.com"]',
            }
        )
        with self.assertLogs() as captured:
            self.charm._on_install(event=event)

        self.assertEqual(
            self.charm.unit.status,
            BlockedStatus("Configuration is invalid. Check logs for details"),
        )
        self.assertEqual(
            "Invalid DNS configuration",
            captured.records[0].getMessage(),
        )

    @patch("subprocess.run")
    @patch("netifaces.interfaces")
    def test_given_valid_dhcp_config_when_update_config_then_status_is_active(
        self, patch_interfaces, patch_subprocess_run
    ):
        event = Mock()
        patch_interfaces.return_value = ["enp0s1", "enp0s2"]
        patch_subprocess_run.side_effect = [
            Mock(returncode=1),
            Mock(returncode=0),
            Mock(returncode=0),
            Mock(returncode=0),
            Mock(returncode=0),
        ]
        self.harness.update_config({"sgi": "enp0s1", "s1": "enp0s2"})
        self.charm._on_start(event=event)

        patch_subprocess_run.assert_has_calls(
            [
                call(["systemctl", "is-enabled", "magma@magmad"], stdout=-1),
                call(
                    ["snap", "install", "magma-access-gateway", "--classic", "--edge"], stdout=-1
                ),
                call(
                    [
                        "magma-access-gateway.install",
                        "--no-reboot",
                        "--dns",
                        "8.8.8.8",
                        "208.67.222.222",
                        "--sgi",
                        "enp0s1",
                        "--s1",
                        "enp0s2",
                    ],
                    stdout=-1,
                ),
                call(["shutdown", "--reboot", "+1"], stdout=-1),
                call(["systemctl", "is-active", "magma@magmad"], stdout=-1),
            ]
        )
        self.assertEqual(
            self.charm.unit.status,
            ActiveStatus(),
        )

    @patch("subprocess.run")
    @patch("netifaces.interfaces")
    def test_given_valid_static_config_when_install_then_status_is_maintenance(
        self, patch_interfaces, patch_subprocess_run
    ):
        event = Mock()
        patch_interfaces.return_value = ["enp0s1", "enp0s2"]
        patch_subprocess_run.side_effect = [
            Mock(returncode=1),
            Mock(returncode=0),
            Mock(returncode=0),
            Mock(returncode=0),
            Mock(returncode=0),
        ]
        self.harness.update_config(
            {
                "sgi": "enp0s1",
                "s1": "enp0s2",
                "sgi-ipv4-address": "10.0.0.2/24",
                "sgi-ipv4-gateway": "10.0.0.1",
                "sgi-ipv6-address": "2001:0db8:85a3:0000:0000:8a2e:0370:7334/64",
                "sgi-ipv6-gateway": "2001:0db8:85a3:0000:0000:8a2e:0370:7331",
                "s1-ipv4-address": "10.1.0.2/24",
                "s1-ipv6-address": "2002:0db8:85a3:0000:0000:8a2e:0370:7334/64",
            }
        )
        self.charm._on_install(event=event)

        patch_subprocess_run.assert_has_calls(
            [
                call(["systemctl", "is-enabled", "magma@magmad"], stdout=-1),
                call(
                    ["snap", "install", "magma-access-gateway", "--classic", "--edge"], stdout=-1
                ),
                call(
                    [
                        "magma-access-gateway.install",
                        "--no-reboot",
                        "--dns",
                        "8.8.8.8",
                        "208.67.222.222",
                        "--sgi",
                        "enp0s1",
                        "--s1",
                        "enp0s2",
                        "--sgi-ipv4-address",
                        "10.0.0.2/24",
                        "--sgi-ipv4-gateway",
                        "10.0.0.1",
                        "--sgi-ipv6-address",
                        "2001:0db8:85a3:0000:0000:8a2e:0370:7334/64",
                        "--sgi-ipv6-gateway",
                        "2001:0db8:85a3:0000:0000:8a2e:0370:7331",
                        "--s1-ipv4-address",
                        "10.1.0.2/24",
                        "--s1-ipv6-address",
                        "2002:0db8:85a3:0000:0000:8a2e:0370:7334/64",
                    ],
                    stdout=-1,
                ),
                call(["shutdown", "--reboot", "+1"], stdout=-1),
                call(["systemctl", "is-enabled", "magma@magmad"], stdout=-1),
            ]
        )
        self.assertEqual(
            self.charm.unit.status,
            MaintenanceStatus("Rebooting to apply changes"),
        )

    @patch("subprocess.run")
    @patch("netifaces.interfaces")
    def test_given_magma_service_not_running_when_start_then_status_is_unchanged(
        self, patch_interfaces, patch_subprocess_run
    ):
        event = Mock()
        expected_status = self.charm.unit.status
        completed_process = Mock(returncode=1)
        patch_subprocess_run.return_value = completed_process

        self.charm._on_start(event=event)

        patch_subprocess_run.assert_has_calls(
            [
                call(
                    ["systemctl", "is-active", "magma@magmad"],
                    stdout=-1,
                ),
            ]
        )
        self.assertEqual(
            self.charm.unit.status,
            expected_status,
        )

    @patch("subprocess.run")
    @patch("netifaces.interfaces")
    def test_given_magma_service_running_when_start_then_status_is_active(
        self, patch_interfaces, patch_subprocess_run
    ):
        event = Mock()
        completed_process = Mock(returncode=0)
        patch_subprocess_run.return_value = completed_process

        self.charm._on_start(event=event)

        patch_subprocess_run.assert_has_calls(
            [
                call(
                    ["systemctl", "is-active", "magma@magmad"],
                    stdout=-1,
                ),
            ]
        )
        self.assertEqual(
            self.charm.unit.status,
            ActiveStatus(),
        )

    @patch("subprocess.check_output")
    @patch("subprocess.run")
    def test_given_magma_service_running_when_get_access_gateway_secrets_action_then_hardware_id_and_challenge_key_are_returned(  # noqa: E501
        self, patch_subprocess_run, patched_check_output
    ):
        completed_process = Mock(returncode=0)
        patch_subprocess_run.return_value = completed_process
        test_hw_id = "1234-abc-5678"
        test_challenge_key = "whatever"
        action_event = Mock()
        patched_check_output.return_value = f"""Hardware ID
------------
{test_hw_id}

Challenge key
-----------
{test_challenge_key}
""".encode(
            "utf-8"
        )

        self.charm._on_get_access_gateway_secrets(action_event)

        self.assertEqual(
            action_event.set_results.call_args,
            call({"hardware-id": test_hw_id, "challenge-key": test_challenge_key}),
        )

    @patch("subprocess.run")
    def test_given_magma_service_not_running_when_get_access_gateway_secrets_action_then_action_fails(  # noqa: E501
        self, patch_subprocess_run
    ):
        completed_process = Mock(returncode=1)
        patch_subprocess_run.return_value = completed_process
        action_event = Mock()

        self.charm._on_get_access_gateway_secrets(action_event)

        self.assertEqual(
            action_event.fail.call_args,
            call("Magma is not running! Please start Magma and try again."),
        )

    @patch("subprocess.check_output")
    @patch("subprocess.run")
    def test_given_magma_service_running_but_gateway_info_doesnt_return_anything_when_get_access_gateway_secrets_action_then_action_fails(  # noqa: E501
        self, patch_subprocess_run, patched_check_output
    ):
        completed_process = Mock(returncode=0)
        patch_subprocess_run.return_value = completed_process
        action_event = Mock()
        patched_check_output.return_value = "".encode("utf-8")

        self.charm._on_get_access_gateway_secrets(action_event)

        self.assertEqual(
            action_event.fail.call_args,
            call("Failed to get Magma Access Gateway secrets!"),
        )

    @patch("subprocess.check_output")
    @patch("subprocess.run")
    def test_given_magma_service_running_but_gateway_info_doesnt_return_values_for_secrets_when_get_access_gateway_secrets_action_then_action_fails(  # noqa: E501
        self, patch_subprocess_run, patched_check_output
    ):
        completed_process = Mock(returncode=0)
        patch_subprocess_run.return_value = completed_process
        action_event = Mock()
        patched_check_output.return_value = """Hardware ID
------------

Challenge key
-----------
""".encode(
            "utf-8"
        )

        self.charm._on_get_access_gateway_secrets(action_event)

        self.assertEqual(
            action_event.fail.call_args,
            call("Failed to get Magma Access Gateway secrets!"),
        )

    @patch("subprocess.run")
    def test_given_not_successful_post_install_checks_when_post_install_checks_action_then_error_message_is_set_in_action_results(  # noqa: E501
        self, patch_subprocess_run
    ):
        patch_subprocess_run.return_value = Mock(returncode=1)
        failed_msg = "Post-installation checks failed. For more information, please check journalctl logs."  # noqa: E501
        action_event = Mock()

        self.charm._on_post_install_checks_action(event=action_event)

        self.assertEqual(
            action_event.set_results.call_args,
            call({"post-install-checks-output": failed_msg}),
        )

    @patch("subprocess.run")
    def test_given_successful_post_install_checks_when_post_install_checks_action_then_success_message_is_set_in_action_results(  # noqa: E501
        self, patch_subprocess_run
    ):
        patch_subprocess_run.return_value = Mock(returncode=0)
        successful_msg = "Magma AGW post-installation checks finished successfully."
        action_event = Mock()

        self.charm._on_post_install_checks_action(event=action_event)

        self.assertEqual(
            action_event.set_results.call_args,
            call({"post-install-checks-output": successful_msg}),
        )

    @patch("subprocess.run")
    def test_given_magma_service_enabled_when_install_then_nothing_done(
        self, patch_subprocess_run
    ):
        event = Mock()
        patch_subprocess_run.side_effect = [Mock(returncode=0)]

        self.charm._on_install(event=event)

        patch_subprocess_run.assert_has_calls(
            [
                call(
                    ["systemctl", "is-enabled", "magma@magmad"],
                    stdout=-1,
                ),
            ]
        )

    @patch("subprocess.run")
    @patch("charm.Path")
    def test_given_certifier_pem_not_stored_when_certifier_pem_changed_then_remove_agw_certs_not_called(  # noqa: E501
        self, patch_path, _
    ):
        patch_path.return_value.exists.return_value = False
        relation_id = self.harness.add_relation("magma-orchestrator", "orc8r-nginx-operator")
        self.harness.add_relation_unit(relation_id, "orc8r-nginx-operator/0")
        self.harness.update_relation_data(
            relation_id,
            "orc8r-nginx-operator",
            {
                "root_ca_certificate": "root_ca_certificate_content",
                "certifier_pem_certificate": "certifier_pem_certificate_content",
                "orchestrator_address": "orchestrator.com",
                "orchestrator_port": "42",
                "bootstrapper_address": "bootstrapper.com",
                "bootstrapper_port": "42",
                "fluentd_address": "fluentd.com",
                "fluentd_port": "42",
            },
        )
        self.assertNotIn(call().unlink(), patch_path.mock_calls)

    @patch("subprocess.run")
    @patch("charm.Path")
    def test_given_certifier_pem_stored_when_certifier_pem_changed_then_remove_agw_certs_called(
        self, patch_path, _
    ):
        relation_id = self.harness.add_relation("magma-orchestrator", "orc8r-nginx-operator")
        self.harness.add_relation_unit(relation_id, "orc8r-nginx-operator/0")
        self.harness.update_relation_data(
            relation_id,
            "orc8r-nginx-operator",
            {
                "root_ca_certificate": "root_ca_certificate_content",
                "certifier_pem_certificate": "certifier_pem_certificate_content",
                "orchestrator_address": "orchestrator.com",
                "orchestrator_port": "42",
                "bootstrapper_address": "bootstrapper.com",
                "bootstrapper_port": "42",
                "fluentd_address": "fluentd.com",
                "fluentd_port": "42",
            },
        )
        self.assertIn(call().unlink(), patch_path.mock_calls)

    @patch("charm.Path")
    @patch("subprocess.run")
    def test_when_orchestrator_available_event_then_configuration_is_installed(
        self, patch_subprocess_run, patch_path
    ):
        relation_id = self.harness.add_relation("magma-orchestrator", "orc8r-nginx-operator")
        self.harness.add_relation_unit(relation_id, "orc8r-nginx-operator/0")
        self.harness.update_relation_data(
            relation_id,
            "orc8r-nginx-operator",
            {
                "root_ca_certificate": "root_ca_certificate_content",
                "certifier_pem_certificate": "certifier_pem_certificate_content",
                "orchestrator_address": "orchestrator.com",
                "orchestrator_port": "42",
                "bootstrapper_address": "bootstrapper.com",
                "bootstrapper_port": "42",
                "fluentd_address": "fluentd.com",
                "fluentd_port": "42",
            },
        )

        mock_calls = patch_path.mock_calls
        expected_calls = [
            call("/var/opt/magma/tmp/certs/rootCA.pem"),
            call().write_text("root_ca_certificate_content"),
            call("/var/opt/magma/tmp/certs/certifier.pem"),
            call().write_text("root_ca_certificate_content"),
            call("/var/opt/magma/configs/control_proxy.yml"),
            call().write_text(
                "cloud_address: orchestrator.com\n"
                "cloud_port: 42\n"
                "bootstrap_address: bootstrapper.com\n"
                "bootstrap_port: 42\n"
                "fluentd_address: fluentd.com\n"
                "fluentd_port: 42\n"
                "\n"
                "rootca_cert: /var/opt/magma/tmp/certs/rootCA.pem\n"
            ),
        ]
        self.assertTrue(all(call in mock_calls for call in expected_calls))

        patch_subprocess_run.assert_has_calls(
            [
                call(
                    ["service", "magma@*", "stop"],
                    stdout=-1,
                ),
                call(
                    ["service", "magma@magmad", "start"],
                    stdout=-1,
                ),
            ]
        )

    @patch("netifaces.ifaddresses")
    def test_given_eth1_interface_is_available_and_unit_is_leader_when_lte_core_relation_joined_then_then_core_information_is_set(  # noqa: E501
        self,
        patch_ip_address,
    ):
        self.harness.set_leader(True)
        patch_ip_address.return_value = {2: [{"addr": "0.0.0.0"}]}
        relation_id = self.harness.add_relation("lte-core", "srs-enb-ue-operator")
        self.harness.add_relation_unit(relation_id, "srs-enb-ue-operator/0")
        self.assertEqual(
            self.harness.get_relation_data(relation_id, self.charm.app),
            {"mme_ipv4_address": "0.0.0.0"},
        )

    @patch("netifaces.ifaddresses")
    def test_given_eth1_interface_is_available_and_unit_is_leader_when_lte_core_relation_joined_then_charm_is_active(  # noqa: E501
        self,
        patch_ip_address,
    ):
        self.harness.set_leader(True)
        patch_ip_address.return_value = {2: [{"addr": "0.0.0.0"}]}
        relation_id = self.harness.add_relation("lte-core", "srs-enb-ue-operator")
        self.harness.add_relation_unit(relation_id, "srs-enb-ue-operator/0")
        self.assertEqual(
            self.charm.unit.status,
            ActiveStatus(),
        )

    def test_given_eth1_interface_is_available_and_unit_is_not_leader_when_lte_core_relation_joined_then_core_information_is_not_set(  # noqa: E501
        self,
    ):
        self.harness.set_leader(False)
        relation_id = self.harness.add_relation("lte-core", "srs-enb-ue-operator")
        self.harness.add_relation_unit(relation_id, "srs-enb-ue-operator/0")
        self.assertEqual(
            self.harness.get_relation_data(relation_id, self.charm.app),
            {},
        )

    def test_given_eth1_interface_is_not_available_when_lte_core_relation_joined_then_core_information_is_not_set(  # noqa: E501
        self,
    ):
        self.harness.set_leader(True)
        relation_id = self.harness.add_relation("lte-core", "srs-enb-ue-operator")
        self.harness.add_relation_unit(relation_id, "srs-enb-ue-operator/0")
        self.assertEqual(
            self.harness.get_relation_data(relation_id, self.charm.app),
            {},
        )

    def test_given_eth1_interface_is_not_available_when_lte_core_relation_joined_then_charm_is_in_waiting_status(  # noqa: E501
        self,
    ):
        self.harness.set_leader(True)
        relation_id = self.harness.add_relation("lte-core", "srs-enb-ue-operator")
        self.harness.add_relation_unit(relation_id, "srs-enb-ue-operator/0")
        self.assertEqual(
            self.charm.unit.status,
            WaitingStatus("Waiting for the MME interface to be ready"),
        )

    def test_given_directory_does_not_exist_when_install_file_then_directory_is_created(self):
        with tempfile.TemporaryDirectory() as directory:
            file = pathlib.Path(directory) / "does_not_exist" / "file.txt"

            install_file(file, "content")

            self.assertTrue(file.parent.exists())

    def test_given_file_exists_and_already_has_content_when_install_file_then_return_false(self):
        with tempfile.TemporaryDirectory() as directory:
            file = pathlib.Path(directory) / "exists" / "file.txt"
            file.parent.mkdir()
            file.write_text("content")

            self.assertFalse(install_file(file, "content"))

    def test_given_file_exists_without_content_when_install_file_then_return_true_and_content_is_written(  # noqa: E501
        self,
    ):
        with tempfile.TemporaryDirectory() as directory:
            file = pathlib.Path(directory) / "exists" / "file.txt"
            file.parent.mkdir()
            file.write_text("")

            self.assertTrue(install_file(file, "content"))
            self.assertEqual(file.read_text(), "content")

    def test_given_file_does_not_exist_when_install_file_then_return_true_and_content_is_written(  # noqa: E501
        self,
    ):
        with tempfile.TemporaryDirectory() as directory:
            file = pathlib.Path(directory) / "exists" / "file.txt"

            self.assertTrue(install_file(file, "content"))
            self.assertEqual(file.read_text(), "content")<|MERGE_RESOLUTION|>--- conflicted
+++ resolved
@@ -11,11 +11,8 @@
 
 from charm import MagmaAccessGatewayOperatorCharm, install_file
 
-<<<<<<< HEAD
 testing.SIMULATE_CAN_CONNECT = True  # type: ignore[attr-defined]
 
-=======
->>>>>>> 567754d7
 
 class TestMagmaAccessGatewayOperatorCharm(unittest.TestCase):
     def setUp(self):
