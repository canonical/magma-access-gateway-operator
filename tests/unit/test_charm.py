--- conflicted
+++ resolved
@@ -807,10 +807,8 @@
         self.assertEqual(
             action_event.fail.call_args,
             call("Failed to get Magma Access Gateway secrets!"),
-<<<<<<< HEAD
-        )
-
-    # TODO: post install tests
+        )
+
     @patch("subprocess.check_output")
     @patch("subprocess.run")
     def test_given_magma_service_is_not_running_when_post_install_checks_action_then_checks_not_start(  # noqa: E501
@@ -877,6 +875,4 @@
         self.assertEqual(
             action_event.set_results.call_args,
             call({"post-install-checks-output": successful_output}),
-=======
->>>>>>> c9902e74
         )